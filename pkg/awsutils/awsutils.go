// Copyright Amazon.com Inc. or its affiliates. All Rights Reserved.
//
// Licensed under the Apache License, Version 2.0 (the "License"). You may
// not use this file except in compliance with the License. A copy of the
// License is located at
//
//     http://aws.amazon.com/apache2.0/
//
// or in the "license" file accompanying this file. This file is distributed
// on an "AS IS" BASIS, WITHOUT WARRANTIES OR CONDITIONS OF ANY KIND, either
// express or implied. See the License for the specific language governing
// permissions and limitations under the License.

// Package awsutils is a utility package for calling EC2 or IMDS
package awsutils

import (
	"context"
	"encoding/json"
	"fmt"
	"math/rand"
	"net"
	"os"
	"regexp"
	"strings"
	"sync"
	"time"

	"github.com/aws/amazon-vpc-cni-k8s/pkg/awsutils/awssession"
	"github.com/aws/amazon-vpc-cni-k8s/pkg/ec2wrapper"
	"github.com/aws/amazon-vpc-cni-k8s/pkg/utils/logger"
	"github.com/aws/amazon-vpc-cni-k8s/pkg/utils/retry"
	"github.com/aws/aws-sdk-go/aws"
	"github.com/aws/aws-sdk-go/aws/awserr"
	"github.com/aws/aws-sdk-go/aws/ec2metadata"
	"github.com/aws/aws-sdk-go/service/ec2"
	"github.com/pkg/errors"
	"github.com/prometheus/client_golang/prometheus"
	"k8s.io/apimachinery/pkg/util/sets"
	"k8s.io/apimachinery/pkg/util/wait"
)

const (
	maxENIEC2APIRetries  = 12
	maxENIBackoffDelay   = time.Minute
	eniDescriptionPrefix = "aws-K8S-"

	// AllocENI need to choose a first free device number between 0 and maxENI
	// 100 is a hard limit because we use vlanID + 100 for pod networking table names
	maxENIs                 = 100
	clusterNameEnvVar       = "CLUSTER_NAME"
	eniNodeTagKey           = "node.k8s.amazonaws.com/instance_id"
	eniCreatedAtTagKey      = "node.k8s.amazonaws.com/createdAt"
	eniClusterTagKey        = "cluster.k8s.amazonaws.com/name"
	additionalEniTagsEnvVar = "ADDITIONAL_ENI_TAGS"
	reservedTagKeyPrefix    = "k8s.amazonaws.com"
	// UnknownInstanceType indicates that the instance type is not yet supported
	UnknownInstanceType = "vpc ip resource(eni ip limit): unknown instance type"

	// Stagger cleanup start time to avoid calling EC2 too much. Time in seconds.
	eniCleanupStartupDelayMax = 300
	eniDeleteCooldownTime     = 5 * time.Minute

	// the default page size when paginating the DescribeNetworkInterfaces call
	describeENIPageSize = 1000
)

var (
	// ErrENINotFound is an error when ENI is not found.
	ErrENINotFound = errors.New("ENI is not found")
	// ErrAllSecondaryIPsNotFound is returned when not all secondary IPs on an ENI have been assigned
	ErrAllSecondaryIPsNotFound = errors.New("All secondary IPs not found")
	// ErrNoSecondaryIPsFound is returned when not all secondary IPs on an ENI have been assigned
	ErrNoSecondaryIPsFound = errors.New("No secondary IPs have been assigned to this ENI")
	// ErrNoNetworkInterfaces occurs when DescribeNetworkInterfaces(eniID) returns no network interfaces
	ErrNoNetworkInterfaces = errors.New("No network interfaces found for ENI")
)

var log = logger.Get()

var (
	awsAPILatency = prometheus.NewSummaryVec(
		prometheus.SummaryOpts{
			Name: "awscni_aws_api_latency_ms",
			Help: "AWS API call latency in ms",
		},
		[]string{"api", "error", "status"},
	)
	awsAPIErr = prometheus.NewCounterVec(
		prometheus.CounterOpts{
			Name: "awscni_aws_api_error_count",
			Help: "The number of times AWS API returns an error",
		},
		[]string{"api", "error"},
	)
	awsUtilsErr = prometheus.NewCounterVec(
		prometheus.CounterOpts{
			Name: "awscni_aws_utils_error_count",
			Help: "The number of errors not handled in awsutils library",
		},
		[]string{"fn", "error"},
	)
	prometheusRegistered = false
)

// APIs defines interfaces calls for adding/getting/deleting ENIs/secondary IPs. The APIs are not thread-safe.
type APIs interface {
	// AllocENI creates an ENI and attaches it to the instance
	AllocENI(useCustomCfg bool, sg []*string, subnet string) (eni string, err error)

	// FreeENI detaches ENI interface and deletes it
	FreeENI(eniName string) error

	// TagENI Tags ENI with current tags to contain expected tags.
	TagENI(eniID string, currentTags map[string]string) error

	// GetAttachedENIs retrieves eni information from instance metadata service
	GetAttachedENIs() (eniList []ENIMetadata, err error)

	// GetIPv4sFromEC2 returns the IPv4 addresses for a given ENI
	GetIPv4sFromEC2(eniID string) (addrList []*ec2.NetworkInterfacePrivateIpAddress, err error)

	// GetIPv4PrefixesFromEC2 returns the IPv4 prefixes for a given ENI
	GetIPv4PrefixesFromEC2(eniID string) (addrList []*ec2.Ipv4PrefixSpecification, err error)

	// GetIPv6PrefixesFromEC2 returns the IPv6 prefixes for a given ENI
	GetIPv6PrefixesFromEC2(eniID string) (addrList []*ec2.Ipv6PrefixSpecification, err error)

	// DescribeAllENIs calls EC2 and returns a fully populated DescribeAllENIsResult struct and an error
	DescribeAllENIs() (DescribeAllENIsResult, error)

	// AllocIPAddress allocates an IP address for an ENI
	AllocIPAddress(eniID string) error

	// AllocIPAddresses allocates numIPs IP addresses on a ENI
	AllocIPAddresses(eniID string, numIPs int) error

	// DeallocIPAddresses deallocates the list of IP addresses from a ENI
	DeallocIPAddresses(eniID string, ips []string) error

	// DeallocPrefixAddresses deallocates the list of IP addresses from a ENI
	DeallocPrefixAddresses(eniID string, ips []string) error

	//AllocIPv6Prefixes allocates IPv6 prefixes to the ENI passed in
	AllocIPv6Prefixes(eniID string) ([]*string, error)

	// GetVPCIPv4CIDRs returns VPC's IPv4 CIDRs from instance metadata
	GetVPCIPv4CIDRs() ([]string, error)

	// GetLocalIPv4 returns the primary IPv4 address on the primary ENI interface
	GetLocalIPv4() net.IP

	// GetVPCIPv6CIDRs returns VPC's IPv6 CIDRs from instance metadata
	GetVPCIPv6CIDRs() ([]string, error)

	// GetPrimaryENI returns the primary ENI
	GetPrimaryENI() string

	// GetENIIPv4Limit return IP address limit per ENI based on EC2 instance type
	GetENIIPv4Limit() int

	// GetENILimit returns the number of ENIs that can be attached to an instance
	GetENILimit() int

	// GetPrimaryENImac returns the mac address of the primary ENI
	GetPrimaryENImac() string

	// SetUnmanagedENIs sets the list of unmanaged ENI IDs
	SetUnmanagedENIs(eniIDs []string)

	// IsUnmanagedENI checks if an ENI is unmanaged
	IsUnmanagedENI(eniID string) bool

	// WaitForENIAndIPsAttached waits until the ENI has been attached and the secondary IPs have been added
	WaitForENIAndIPsAttached(eni string, wantedSecondaryIPs int) (ENIMetadata, error)

	//SetCNIunmanaged ENI
	SetCNIUnmanagedENIs(eniID []string) error

	//IsCNIUnmanagedENI
	IsCNIUnmanagedENI(eniID string) bool

	//IsPrimaryENI
	IsPrimaryENI(eniID string) bool

	//RefreshSGIDs
	RefreshSGIDs(mac string) error

	//GetInstanceHypervisorFamily returns the hypervisor family for the instance
	GetInstanceHypervisorFamily() string

	//GetInstanceType returns the EC2 instance type
	GetInstanceType() string

	//Update cached prefix delegation flag
	InitCachedPrefixDelegation(bool)

	// GetInstanceID returns the instance ID
	GetInstanceID() string

	// FetchInstanceTypeLimits Verify if the InstanceNetworkingLimits has the ENI limits else make EC2 call to fill cache.
	FetchInstanceTypeLimits() error
}

// EC2InstanceMetadataCache caches instance metadata
type EC2InstanceMetadataCache struct {
	// metadata info
	securityGroups   StringSet
	subnetID         string
	localIPv4        net.IP
	v4Enabled        bool
	v6Enabled        bool
	instanceID       string
	instanceType     string
	primaryENI       string
	primaryENImac    string
	availabilityZone string
	region           string

	unmanagedENIs          StringSet
	useCustomNetworking    bool
	cniunmanagedENIs       StringSet
	enablePrefixDelegation bool

	clusterName       string
	additionalENITags map[string]string

	imds   TypedIMDS
	ec2SVC ec2wrapper.EC2
}

// ENIMetadata contains information about an ENI
type ENIMetadata struct {
	// ENIID is the id of network interface
	ENIID string

	// MAC is the mac address of network interface
	MAC string

	// DeviceNumber is the  device number of network interface
	DeviceNumber int // 0 means it is primary interface

	// SubnetIPv4CIDR is the IPv4 CIDR of network interface
	SubnetIPv4CIDR string

	// SubnetIPv6CIDR is the IPv6 CIDR of network interface
	SubnetIPv6CIDR string

	// The ip addresses allocated for the network interface
	IPv4Addresses []*ec2.NetworkInterfacePrivateIpAddress

	// IPv4 Prefixes allocated for the network interface
	IPv4Prefixes []*ec2.Ipv4PrefixSpecification

	// IPv6 addresses allocated for the network interface
	IPv6Addresses []*ec2.NetworkInterfaceIpv6Address

	// IPv6 Prefixes allocated for the network interface
	IPv6Prefixes []*ec2.Ipv6PrefixSpecification
}

// InstanceTypeLimits keeps track of limits for an instance type
type InstanceTypeLimits struct {
	ENILimit       int
	IPv4Limit      int
	HypervisorType string
}

// PrimaryIPv4Address returns the primary IPv4 address of this node
func (eni ENIMetadata) PrimaryIPv4Address() string {
	for _, addr := range eni.IPv4Addresses {
		if aws.BoolValue(addr.Primary) {
			return aws.StringValue(addr.PrivateIpAddress)
		}
	}
	return ""
}

// TagMap keeps track of the EC2 tags on each ENI
type TagMap map[string]string

// DescribeAllENIsResult contains the fully
type DescribeAllENIsResult struct {
	ENIMetadata     []ENIMetadata
	TagMap          map[string]TagMap
	TrunkENI        string
	EFAENIs         map[string]bool
	MultiCardENIIDs []string
}

// msSince returns milliseconds since start.
func msSince(start time.Time) float64 {
	return float64(time.Since(start) / time.Millisecond)
}

func prometheusRegister() {
	if !prometheusRegistered {
		prometheus.MustRegister(awsAPILatency)
		prometheus.MustRegister(awsAPIErr)
		prometheus.MustRegister(awsUtilsErr)
		prometheusRegistered = true
	}
}

//StringSet is a set of strings
type StringSet struct {
	sync.RWMutex
	data sets.String
}

// SortedList returns a sorted string slice from this set
func (ss *StringSet) SortedList() []string {
	ss.RLock()
	defer ss.RUnlock()
	// sets.String.List() returns a sorted list
	return ss.data.List()
}

// Set sets the string set
func (ss *StringSet) Set(items []string) {
	ss.Lock()
	defer ss.Unlock()
	ss.data = sets.NewString(items...)
}

// Difference compares this StringSet with another
func (ss *StringSet) Difference(other *StringSet) *StringSet {
	ss.RLock()
	other.RLock()
	defer ss.RUnlock()
	defer other.RUnlock()
	//example: s1 = {a1, a2, a3} s2 = {a1, a2, a4, a5} s1.Difference(s2) = {a3} s2.Difference(s1) = {a4, a5}
	return &StringSet{data: ss.data.Difference(other.data)}
}

// Has returns true if the StringSet contains the string
func (ss *StringSet) Has(item string) bool {
	ss.RLock()
	defer ss.RUnlock()
	return ss.data.Has(item)
}

type instrumentedIMDS struct {
	EC2MetadataIface
}

func awsReqStatus(err error) string {
	if err == nil {
		return "200"
	}
	var aerr awserr.RequestFailure
	if errors.As(err, &aerr) {
		return fmt.Sprint(aerr.StatusCode())
	}
	return "" // Unknown HTTP status code
}

func (i instrumentedIMDS) GetMetadataWithContext(ctx context.Context, p string) (string, error) {
	start := time.Now()
	result, err := i.EC2MetadataIface.GetMetadataWithContext(ctx, p)
	duration := msSince(start)

	awsAPILatency.WithLabelValues("GetMetadata", fmt.Sprint(err != nil), awsReqStatus(err)).Observe(duration)

	if err != nil {
		awsAPIErrInc("GetMetadata", err)
		return "", newIMDSRequestError(p, err)
	}

	return result, nil
}

// New creates an EC2InstanceMetadataCache
<<<<<<< HEAD
func New(useCustomNetworking, v4Enabled, v6Enabled bool) (*EC2InstanceMetadataCache, error) {
=======
func New(useCustomNetworking, disableENIProvisioning bool) (*EC2InstanceMetadataCache, error) {
>>>>>>> d3bf0745
	//ctx is passed to initWithEC2Metadata func to cancel spawned go-routines when tests are run
	ctx := context.Background()

	// Initializes prometheus metrics
	prometheusRegister()

	sess := awssession.New()
	ec2Metadata := ec2metadata.New(sess)

	cache := &EC2InstanceMetadataCache{}
	cache.imds = TypedIMDS{instrumentedIMDS{ec2Metadata}}
	cache.clusterName = os.Getenv(clusterNameEnvVar)
	cache.additionalENITags = loadAdditionalENITags()

	region, err := ec2Metadata.Region()
	if err != nil {
		log.Errorf("Failed to retrieve region data from instance metadata %v", err)
		return nil, errors.Wrap(err, "instance metadata: failed to retrieve region data")
	}
	cache.region = region
	log.Debugf("Discovered region: %s", cache.region)

	cache.useCustomNetworking = useCustomNetworking
	log.Infof("Custom networking enabled %v", cache.useCustomNetworking)

	cache.v4Enabled = v4Enabled
	cache.v6Enabled = v6Enabled

	awsCfg := aws.NewConfig().WithRegion(region)
	sess = sess.Copy(awsCfg)

	ec2SVC := ec2wrapper.New(sess)
	cache.ec2SVC = ec2SVC
	err = cache.initWithEC2Metadata(ctx)
	if err != nil {
		return nil, err
	}

	// Clean up leaked ENIs in the background
	if !disableENIProvisioning {
		go wait.Forever(cache.cleanUpLeakedENIs, time.Hour)
	}

	return cache, nil
}

func (cache *EC2InstanceMetadataCache) InitCachedPrefixDelegation(enablePrefixDelegation bool) {
	cache.enablePrefixDelegation = enablePrefixDelegation
	log.Infof("Prefix Delegation enabled %v", cache.enablePrefixDelegation)
}

// InitWithEC2metadata initializes the EC2InstanceMetadataCache with the data retrieved from EC2 metadata service
func (cache *EC2InstanceMetadataCache) initWithEC2Metadata(ctx context.Context) error {
	var err error
	// retrieve availability-zone
	cache.availabilityZone, err = cache.imds.GetAZ(ctx)
	if err != nil {
		return err
	}
	log.Debugf("Found availability zone: %s ", cache.availabilityZone)

	// retrieve eth0 local-ipv4
	cache.localIPv4, err = cache.imds.GetLocalIPv4(ctx)
	if err != nil {
		return err
	}
	log.Debugf("Discovered the instance primary IPv4 address: %s", cache.localIPv4)

	// retrieve instance-id
	cache.instanceID, err = cache.imds.GetInstanceID(ctx)
	if err != nil {
		return err
	}
	log.Debugf("Found instance-id: %s ", cache.instanceID)

	// retrieve instance-type
	cache.instanceType, err = cache.imds.GetInstanceType(ctx)
	if err != nil {
		return err
	}
	log.Debugf("Found instance-type: %s ", cache.instanceType)

	// retrieve primary interface's mac
	mac, err := cache.imds.GetMAC(ctx)
	if err != nil {
		return err
	}
	cache.primaryENImac = mac
	log.Debugf("Found primary interface's MAC address: %s", mac)

	cache.primaryENI, err = cache.imds.GetInterfaceID(ctx, mac)
	if err != nil {
		return errors.Wrap(err, "get instance metadata: failed to find primary ENI")
	}
	log.Debugf("%s is the primary ENI of this instance", cache.primaryENI)

	// retrieve sub-id
	cache.subnetID, err = cache.imds.GetSubnetID(ctx, mac)
	if err != nil {
		return err
	}
	log.Debugf("Found subnet-id: %s ", cache.subnetID)

	// We use the ctx here for testing, since we spawn go-routines above which will run forever.
	select {
	case <-ctx.Done():
		return nil
	default:
	}
	return nil
}

// RefreshSGIDs retrieves security groups
func (cache *EC2InstanceMetadataCache) RefreshSGIDs(mac string) error {
	ctx := context.TODO()

	sgIDs, err := cache.imds.GetSecurityGroupIDs(ctx, mac)
	if err != nil {
		return err
	}

	newSGs := StringSet{}
	newSGs.Set(sgIDs)
	addedSGs := newSGs.Difference(&cache.securityGroups)
	addedSGsCount := 0
	deletedSGs := cache.securityGroups.Difference(&newSGs)
	deletedSGsCount := 0

	for _, sg := range addedSGs.SortedList() {
		log.Infof("Found %s, added to ipamd cache", sg)
		addedSGsCount++
	}
	for _, sg := range deletedSGs.SortedList() {
		log.Infof("Removed %s from ipamd cache", sg)
		deletedSGsCount++
	}
	cache.securityGroups.Set(sgIDs)

	if !cache.useCustomNetworking && (addedSGsCount != 0 || deletedSGsCount != 0) {
		allENIs, err := cache.GetAttachedENIs()
		if err != nil {
			return errors.Wrap(err, "DescribeAllENIs: failed to get local ENI metadata")
		}

		var eniIDs []string
		for _, eni := range allENIs {
			eniIDs = append(eniIDs, eni.ENIID)
		}

		newENIs := StringSet{}
		newENIs.Set(eniIDs)

		tempfilteredENIs := newENIs.Difference(&cache.cniunmanagedENIs)
		filteredENIs := tempfilteredENIs.Difference(&cache.unmanagedENIs)

		sgIDsPtrs := aws.StringSlice(sgIDs)
		// This will update SG for managed ENIs created by EKS.
		for _, eniID := range filteredENIs.SortedList() {
			log.Debugf("Update ENI %s", eniID)

			attributeInput := &ec2.ModifyNetworkInterfaceAttributeInput{
				Groups:             sgIDsPtrs,
				NetworkInterfaceId: aws.String(eniID),
			}
			start := time.Now()
			_, err = cache.ec2SVC.ModifyNetworkInterfaceAttributeWithContext(context.Background(), attributeInput)
			awsAPILatency.WithLabelValues("ModifyNetworkInterfaceAttribute", fmt.Sprint(err != nil), awsReqStatus(err)).Observe(msSince(start))
			if err != nil {
				if aerr, ok := err.(awserr.Error); ok {
					if aerr.Code() == "InvalidNetworkInterfaceID.NotFound" {
						awsAPIErrInc("IMDSMetaDataOutOfSync", err)
					}
				}
				awsAPIErrInc("ModifyNetworkInterfaceAttribute", err)
				//No need to return error here since retry will happen in 30seconds and also
				//If update failed due to stale ENI then returning error will prevent updating SG
				//for following ENIs since the list is sorted
				log.Debugf("refreshSGIDs: unable to update the ENI %s SG - %v", eniID, err)
			}
		}
	}
	return nil
}

// GetAttachedENIs retrieves ENI information from meta data service
func (cache *EC2InstanceMetadataCache) GetAttachedENIs() (eniList []ENIMetadata, err error) {
	ctx := context.TODO()

	// retrieve number of interfaces
	macs, err := cache.imds.GetMACs(ctx)
	if err != nil {
		return nil, err
	}
	log.Debugf("Total number of interfaces found: %d ", len(macs))

	enis := make([]ENIMetadata, len(macs))
	// retrieve the attached ENIs
	for i, mac := range macs {
		enis[i], err = cache.getENIMetadata(mac)
		if err != nil {
			return nil, errors.Wrapf(err, "get attached ENIs: failed to retrieve ENI metadata for ENI: %s", mac)
		}
	}
	return enis, nil
}

func (cache *EC2InstanceMetadataCache) getENIMetadata(eniMAC string) (ENIMetadata, error) {
	ctx := context.TODO()

	log.Debugf("Found ENI MAC address: %s", eniMAC)
	var err error
	var deviceNum int

	eniID, err := cache.imds.GetInterfaceID(ctx, eniMAC)
	if err != nil {
		return ENIMetadata{}, err
	}

	deviceNum, err = cache.imds.GetDeviceNumber(ctx, eniMAC)
	if err != nil {
		return ENIMetadata{}, err
	}

	primaryMAC, err := cache.imds.GetMAC(ctx)
	if err != nil {
		return ENIMetadata{}, err
	}
	if eniMAC == primaryMAC && deviceNum != 0 {
		// Can this even happen? To be backwards compatible, we will always use 0 here and log an error.
		log.Errorf("Device number of primary ENI is %d! Forcing it to be 0 as expected", deviceNum)
		deviceNum = 0
	}

	log.Debugf("Found ENI: %s, MAC %s, device %d", eniID, eniMAC, deviceNum)

	cidr, err := cache.imds.GetSubnetIPv4CIDRBlock(ctx, eniMAC)
	if err != nil {
		return ENIMetadata{}, err
	}

	imdsIPv4s, err := cache.imds.GetLocalIPv4s(ctx, eniMAC)
	if err != nil {
		return ENIMetadata{}, err
	}

	// TODO: return a simpler data structure.
	ec2ip4s := make([]*ec2.NetworkInterfacePrivateIpAddress, len(imdsIPv4s))
	for i, ip4 := range imdsIPv4s {
		ec2ip4s[i] = &ec2.NetworkInterfacePrivateIpAddress{
			Primary:          aws.Bool(i == 0),
			PrivateIpAddress: aws.String(ip4.String()),
		}
	}

	var ec2ipv4Prefixes []*ec2.Ipv4PrefixSpecification
	var ec2ipv6Prefixes []*ec2.Ipv6PrefixSpecification

	// If IPv6 is enabled, get attached v6 prefixes.
	if cache.v6Enabled {
		imdsIPv6Prefixes, err := cache.imds.GetIPv6Prefixes(ctx, eniMAC)
		if err != nil {
			return ENIMetadata{}, err
		}
		for _, ipv6prefix := range imdsIPv6Prefixes {
			ec2ipv6Prefixes = append(ec2ipv6Prefixes, &ec2.Ipv6PrefixSpecification{
				Ipv6Prefix: aws.String(ipv6prefix.String()),
			})
		}
	} else if cache.v4Enabled && ((eniMAC == primaryMAC && !cache.useCustomNetworking) || (eniMAC != primaryMAC)) {
		// Get prefix on primary ENI when custom networking is enabled is not needed.
		// If primary ENI has prefixes attached and then we move to custom networking, we don't need to fetch
		// the prefix since recommendation is to terminate the nodes and that would have deleted the prefix on the
		// primary ENI.
		imdsIPv4Prefixes, err := cache.imds.GetIPv4Prefixes(ctx, eniMAC)
		if err != nil {
			return ENIMetadata{}, err
		}
		for _, ipv4prefix := range imdsIPv4Prefixes {
			ec2ipv4Prefixes = append(ec2ipv4Prefixes, &ec2.Ipv4PrefixSpecification{
				Ipv4Prefix: aws.String(ipv4prefix.String()),
			})
		}
	}

	return ENIMetadata{
		ENIID:          eniID,
		MAC:            eniMAC,
		DeviceNumber:   deviceNum,
		SubnetIPv4CIDR: cidr.String(),
		IPv4Addresses:  ec2ip4s,
		IPv4Prefixes:   ec2ipv4Prefixes,
		IPv6Prefixes:   ec2ipv6Prefixes,
	}, nil
}

// awsGetFreeDeviceNumber calls EC2 API DescribeInstances to get the next free device index
func (cache *EC2InstanceMetadataCache) awsGetFreeDeviceNumber() (int, error) {
	input := &ec2.DescribeInstancesInput{
		InstanceIds: []*string{aws.String(cache.instanceID)},
	}

	start := time.Now()
	result, err := cache.ec2SVC.DescribeInstancesWithContext(context.Background(), input)
	awsAPILatency.WithLabelValues("DescribeInstances", fmt.Sprint(err != nil), awsReqStatus(err)).Observe(msSince(start))
	if err != nil {
		awsAPIErrInc("DescribeInstances", err)
		log.Errorf("awsGetFreeDeviceNumber: Unable to retrieve instance data from EC2 control plane %v", err)
		return 0, errors.Wrap(err,
			"find a free device number for ENI: not able to retrieve instance data from EC2 control plane")
	}

	if len(result.Reservations) != 1 {
		return 0, errors.Errorf("awsGetFreeDeviceNumber: invalid instance id %s", cache.instanceID)
	}

	inst := result.Reservations[0].Instances[0]
	var device [maxENIs]bool
	for _, eni := range inst.NetworkInterfaces {
		if aws.Int64Value(eni.Attachment.DeviceIndex) > maxENIs {
			log.Warnf("The Device Index %d of the attached ENI %s > instance max slot %d",
				aws.Int64Value(eni.Attachment.DeviceIndex), aws.StringValue(eni.NetworkInterfaceId),
				maxENIs)
		} else {
			log.Debugf("Discovered device number is used: %d", aws.Int64Value(eni.Attachment.DeviceIndex))
			device[aws.Int64Value(eni.Attachment.DeviceIndex)] = true
		}
	}

	for freeDeviceIndex := 0; freeDeviceIndex < maxENIs; freeDeviceIndex++ {
		if !device[freeDeviceIndex] {
			log.Debugf("Found a free device number: %d", freeDeviceIndex)
			return freeDeviceIndex, nil
		}
	}
	return 0, errors.New("awsGetFreeDeviceNumber: no available device number")
}

// AllocENI creates an ENI and attaches it to the instance
// returns: newly created ENI ID
func (cache *EC2InstanceMetadataCache) AllocENI(useCustomCfg bool, sg []*string, subnet string) (string, error) {
	eniID, err := cache.createENI(useCustomCfg, sg, subnet)
	if err != nil {
		return "", errors.Wrap(err, "AllocENI: failed to create ENI")
	}

	attachmentID, err := cache.attachENI(eniID)
	if err != nil {
		derr := cache.deleteENI(eniID, maxENIBackoffDelay)
		if derr != nil {
			awsUtilsErrInc("AllocENIDeleteErr", err)
			log.Errorf("Failed to delete newly created untagged ENI! %v", err)
		}
		return "", errors.Wrap(err, "AllocENI: error attaching ENI")
	}

	// Also change the ENI's attribute so that the ENI will be deleted when the instance is deleted.
	attributeInput := &ec2.ModifyNetworkInterfaceAttributeInput{
		Attachment: &ec2.NetworkInterfaceAttachmentChanges{
			AttachmentId:        aws.String(attachmentID),
			DeleteOnTermination: aws.Bool(true),
		},
		NetworkInterfaceId: aws.String(eniID),
	}

	start := time.Now()
	_, err = cache.ec2SVC.ModifyNetworkInterfaceAttributeWithContext(context.Background(), attributeInput)
	awsAPILatency.WithLabelValues("ModifyNetworkInterfaceAttribute", fmt.Sprint(err != nil), awsReqStatus(err)).Observe(msSince(start))
	if err != nil {
		awsAPIErrInc("ModifyNetworkInterfaceAttribute", err)
		err := cache.FreeENI(eniID)
		if err != nil {
			awsUtilsErrInc("ENICleanupUponModifyNetworkErr", err)
		}
		return "", errors.Wrap(err, "AllocENI: unable to change the ENI's attribute")
	}

	log.Infof("Successfully created and attached a new ENI %s to instance", eniID)
	return eniID, nil
}

//  attachENI calls EC2 API to attach the ENI and returns the attachment id
func (cache *EC2InstanceMetadataCache) attachENI(eniID string) (string, error) {
	// attach to instance
	freeDevice, err := cache.awsGetFreeDeviceNumber()
	if err != nil {
		return "", errors.Wrap(err, "attachENI: failed to get a free device number")
	}

	attachInput := &ec2.AttachNetworkInterfaceInput{
		DeviceIndex:        aws.Int64(int64(freeDevice)),
		InstanceId:         aws.String(cache.instanceID),
		NetworkInterfaceId: aws.String(eniID),
	}
	start := time.Now()
	attachOutput, err := cache.ec2SVC.AttachNetworkInterfaceWithContext(context.Background(), attachInput)
	awsAPILatency.WithLabelValues("AttachNetworkInterface", fmt.Sprint(err != nil), awsReqStatus(err)).Observe(msSince(start))
	if err != nil {
		awsAPIErrInc("AttachNetworkInterface", err)
		log.Errorf("Failed to attach ENI %s: %v", eniID, err)
		return "", errors.Wrap(err, "attachENI: failed to attach ENI")
	}
	return aws.StringValue(attachOutput.AttachmentId), err
}

// return ENI id, error
func (cache *EC2InstanceMetadataCache) createENI(useCustomCfg bool, sg []*string, subnet string) (string, error) {
	eniDescription := eniDescriptionPrefix + cache.instanceID
	tags := map[string]string{
		eniCreatedAtTagKey: time.Now().Format(time.RFC3339),
	}
	for key, value := range cache.buildENITags() {
		tags[key] = value
	}
	tagSpec := []*ec2.TagSpecification{
		{
			ResourceType: aws.String(ec2.ResourceTypeNetworkInterface),
			Tags:         convertTagsToSDKTags(tags),
		},
	}

	input := &ec2.CreateNetworkInterfaceInput{
		Description:       aws.String(eniDescription),
		Groups:            aws.StringSlice(cache.securityGroups.SortedList()),
		SubnetId:          aws.String(cache.subnetID),
		TagSpecifications: tagSpec,
	}

	if useCustomCfg {
		log.Info("Using a custom network config for the new ENI")
		if len(sg) != 0 {
			input.Groups = sg
		} else {
			log.Warnf("No custom networking security group found, will use the node's primary ENI's SG: %s", input.Groups)
		}
		input.SubnetId = aws.String(subnet)
	} else {
		log.Info("Using same config as the primary interface for the new ENI")
	}

	log.Infof("Creating ENI with security groups: %v in subnet: %s", aws.StringValueSlice(input.Groups), aws.StringValue(input.SubnetId))

	start := time.Now()
	result, err := cache.ec2SVC.CreateNetworkInterfaceWithContext(context.Background(), input)
	awsAPILatency.WithLabelValues("CreateNetworkInterface", fmt.Sprint(err != nil), awsReqStatus(err)).Observe(msSince(start))
	if err != nil {
		awsAPIErrInc("CreateNetworkInterface", err)
		log.Errorf("Failed to CreateNetworkInterface %v", err)
		return "", errors.Wrap(err, "failed to create network interface")
	}
	log.Infof("Created a new ENI: %s", aws.StringValue(result.NetworkInterface.NetworkInterfaceId))
	return aws.StringValue(result.NetworkInterface.NetworkInterfaceId), nil
}

// buildENITags computes the desired AWS Tags for eni
func (cache *EC2InstanceMetadataCache) buildENITags() map[string]string {
	tags := map[string]string{
		eniNodeTagKey: cache.instanceID,
	}

	// If clusterName is provided,
	// tag the ENI with "cluster.k8s.amazonaws.com/name=<cluster_name>"
	if cache.clusterName != "" {
		tags[eniClusterTagKey] = cache.clusterName
	}
	for key, value := range cache.additionalENITags {
		tags[key] = value
	}
	return tags
}

func (cache *EC2InstanceMetadataCache) TagENI(eniID string, currentTags map[string]string) error {
	tagChanges := make(map[string]string)
	for tagKey, tagValue := range cache.buildENITags() {
		if currentTagValue, ok := currentTags[tagKey]; !ok || currentTagValue != tagValue {
			tagChanges[tagKey] = tagValue
		}
	}
	if len(tagChanges) == 0 {
		return nil
	}

	input := &ec2.CreateTagsInput{
		Resources: []*string{
			aws.String(eniID),
		},
		Tags: convertTagsToSDKTags(tagChanges),
	}

	log.Debugf("Tagging ENI %s with missing tags: %v", eniID, tagChanges)
	return retry.NWithBackoff(retry.NewSimpleBackoff(500*time.Millisecond, maxENIBackoffDelay, 0.3, 2), 5, func() error {
		start := time.Now()
		_, err := cache.ec2SVC.CreateTagsWithContext(context.Background(), input)
		awsAPILatency.WithLabelValues("CreateTags", fmt.Sprint(err != nil), awsReqStatus(err)).Observe(msSince(start))
		if err != nil {
			awsAPIErrInc("CreateTags", err)
			log.Warnf("Failed to tag the newly created ENI %s:", eniID)
			return err
		}
		log.Debugf("Successfully tagged ENI: %s", eniID)
		return nil
	})
}

// containsPrivateIPAddressLimitExceededError returns whether exceeds ENI's IP address limit
func containsPrivateIPAddressLimitExceededError(err error) bool {
	if aerr, ok := err.(awserr.Error); ok {
		return aerr.Code() == "PrivateIpAddressLimitExceeded"
	}
	return false
}

func awsAPIErrInc(api string, err error) {
	if aerr, ok := err.(awserr.Error); ok {
		awsAPIErr.With(prometheus.Labels{"api": api, "error": aerr.Code()}).Inc()
	}
}

func awsUtilsErrInc(fn string, err error) {
	awsUtilsErr.With(prometheus.Labels{"fn": fn, "error": err.Error()}).Inc()
}

// FreeENI detaches and deletes the ENI interface
func (cache *EC2InstanceMetadataCache) FreeENI(eniName string) error {
	return cache.freeENI(eniName, 2*time.Second, maxENIBackoffDelay)
}

func (cache *EC2InstanceMetadataCache) freeENI(eniName string, sleepDelayAfterDetach time.Duration, maxBackoffDelay time.Duration) error {
	log.Infof("Trying to free ENI: %s", eniName)

	// Find out attachment
	attachID, err := cache.getENIAttachmentID(eniName)
	if err != nil {
		if err == ErrENINotFound {
			log.Infof("ENI %s not found. It seems to be already freed", eniName)
			return nil
		}
		awsUtilsErrInc("getENIAttachmentIDFailed", err)
		log.Errorf("Failed to retrieve ENI %s attachment id: %v", eniName, err)
		return errors.Wrap(err, "FreeENI: failed to retrieve ENI's attachment id")
	}
	log.Debugf("Found ENI %s attachment id: %s ", eniName, aws.StringValue(attachID))

	detachInput := &ec2.DetachNetworkInterfaceInput{
		AttachmentId: attachID,
	}

	// Retry detaching the ENI from the instance
	err = retry.NWithBackoff(retry.NewSimpleBackoff(time.Millisecond*200, maxBackoffDelay, 0.15, 2.0), maxENIEC2APIRetries, func() error {
		start := time.Now()
		_, ec2Err := cache.ec2SVC.DetachNetworkInterfaceWithContext(context.Background(), detachInput)
		awsAPILatency.WithLabelValues("DetachNetworkInterface", fmt.Sprint(ec2Err != nil), awsReqStatus(ec2Err)).Observe(msSince(start))
		if ec2Err != nil {
			awsAPIErrInc("DetachNetworkInterface", ec2Err)
			log.Errorf("Failed to detach ENI %s %v", eniName, ec2Err)
			return errors.New("unable to detach ENI from EC2 instance, giving up")
		}
		log.Infof("Successfully detached ENI: %s", eniName)
		return nil
	})

	if err != nil {
		log.Errorf("Failed to detach ENI %s %v", eniName, err)
		return err
	}

	// It does take awhile for EC2 to detach ENI from instance, so we wait 2s before trying the delete.
	time.Sleep(sleepDelayAfterDetach)
	err = cache.deleteENI(eniName, maxBackoffDelay)
	if err != nil {
		awsUtilsErrInc("FreeENIDeleteErr", err)
		return errors.Wrapf(err, "FreeENI: failed to free ENI: %s", eniName)
	}

	log.Infof("Successfully freed ENI: %s", eniName)
	return nil
}

// getENIAttachmentID calls EC2 to fetch the attachmentID of a given ENI
func (cache *EC2InstanceMetadataCache) getENIAttachmentID(eniID string) (*string, error) {
	eniIds := make([]*string, 0)
	eniIds = append(eniIds, aws.String(eniID))
	input := &ec2.DescribeNetworkInterfacesInput{NetworkInterfaceIds: eniIds}

	start := time.Now()
	result, err := cache.ec2SVC.DescribeNetworkInterfacesWithContext(context.Background(), input)
	awsAPILatency.WithLabelValues("DescribeNetworkInterfaces", fmt.Sprint(err != nil), awsReqStatus(err)).Observe(msSince(start))
	if err != nil {
		if aerr, ok := err.(awserr.Error); ok {
			if aerr.Code() == "InvalidNetworkInterfaceID.NotFound" {
				return nil, ErrENINotFound
			}
		}
		awsAPIErrInc("DescribeNetworkInterfaces", err)
		log.Errorf("Failed to get ENI %s information from EC2 control plane %v", eniID, err)
		return nil, errors.Wrap(err, "failed to describe network interface")
	}
	// Shouldn't happen, but let's be safe
	if len(result.NetworkInterfaces) == 0 {
		return nil, ErrNoNetworkInterfaces
	}
	firstNI := result.NetworkInterfaces[0]

	// We cannot assume that the NetworkInterface.Attachment field is a non-nil
	// pointer to a NetworkInterfaceAttachment struct.
	// Ref: https://github.com/aws/amazon-vpc-cni-k8s/issues/914
	var attachID *string
	if firstNI.Attachment != nil {
		attachID = firstNI.Attachment.AttachmentId
	}
	return attachID, nil
}

func (cache *EC2InstanceMetadataCache) deleteENI(eniName string, maxBackoffDelay time.Duration) error {
	log.Debugf("Trying to delete ENI: %s", eniName)
	deleteInput := &ec2.DeleteNetworkInterfaceInput{
		NetworkInterfaceId: aws.String(eniName),
	}
	err := retry.NWithBackoff(retry.NewSimpleBackoff(time.Millisecond*500, maxBackoffDelay, 0.15, 2.0), maxENIEC2APIRetries, func() error {
		start := time.Now()
		_, ec2Err := cache.ec2SVC.DeleteNetworkInterfaceWithContext(context.Background(), deleteInput)
		awsAPILatency.WithLabelValues("DeleteNetworkInterface", fmt.Sprint(ec2Err != nil), awsReqStatus(ec2Err)).Observe(msSince(start))
		if ec2Err != nil {
			if aerr, ok := ec2Err.(awserr.Error); ok {
				// If already deleted, we are good
				if aerr.Code() == "InvalidNetworkInterfaceID.NotFound" {
					log.Infof("ENI %s has already been deleted", eniName)
					return nil
				}
			}
			awsAPIErrInc("DeleteNetworkInterface", ec2Err)
			log.Debugf("Not able to delete ENI: %v ", ec2Err)
			return errors.Wrapf(ec2Err, "unable to delete ENI")
		}
		log.Infof("Successfully deleted ENI: %s", eniName)
		return nil
	})
	return err
}

// GetIPv4sFromEC2 calls EC2 and returns a list of all addresses on the ENI
func (cache *EC2InstanceMetadataCache) GetIPv4sFromEC2(eniID string) (addrList []*ec2.NetworkInterfacePrivateIpAddress, err error) {
	eniIds := make([]*string, 0)
	eniIds = append(eniIds, aws.String(eniID))
	input := &ec2.DescribeNetworkInterfacesInput{NetworkInterfaceIds: eniIds}

	start := time.Now()
	result, err := cache.ec2SVC.DescribeNetworkInterfacesWithContext(context.Background(), input)
	awsAPILatency.WithLabelValues("DescribeNetworkInterfaces", fmt.Sprint(err != nil), awsReqStatus(err)).Observe(msSince(start))
	if err != nil {
		if aerr, ok := err.(awserr.Error); ok {
			if aerr.Code() == "InvalidNetworkInterfaceID.NotFound" {
				return nil, ErrENINotFound
			}
		}
		awsAPIErrInc("DescribeNetworkInterfaces", err)
		log.Errorf("Failed to get ENI %s information from EC2 control plane %v", eniID, err)
		return nil, errors.Wrap(err, "failed to describe network interface")
	}

	// Shouldn't happen, but let's be safe
	if len(result.NetworkInterfaces) == 0 {
		return nil, ErrNoNetworkInterfaces
	}
	firstNI := result.NetworkInterfaces[0]

	return firstNI.PrivateIpAddresses, nil
}

// GetIPv4PrefixesFromEC2 calls EC2 and returns a list of all addresses on the ENI
func (cache *EC2InstanceMetadataCache) GetIPv4PrefixesFromEC2(eniID string) (addrList []*ec2.Ipv4PrefixSpecification, err error) {
	eniIds := []*string{aws.String(eniID)}
	input := &ec2.DescribeNetworkInterfacesInput{NetworkInterfaceIds: eniIds}

	start := time.Now()
	result, err := cache.ec2SVC.DescribeNetworkInterfacesWithContext(context.Background(), input)
	awsAPILatency.WithLabelValues("DescribeNetworkInterfaces", fmt.Sprint(err != nil), awsReqStatus(err)).Observe(msSince(start))
	if err != nil {
		if aerr, ok := err.(awserr.Error); ok {
			if aerr.Code() == "InvalidNetworkInterfaceID.NotFound" {
				return nil, ErrENINotFound
			}
		}
		awsAPIErrInc("DescribeNetworkInterfaces", err)
		log.Errorf("Failed to get ENI %s information from EC2 control plane %v", eniID, err)
		return nil, errors.Wrap(err, "failed to describe network interface")
	}

	// Shouldn't happen, but let's be safe
	if len(result.NetworkInterfaces) == 0 {
		return nil, ErrNoNetworkInterfaces
	}
	returnedENI := result.NetworkInterfaces[0]

	return returnedENI.Ipv4Prefixes, nil
}

// GetIPv6PrefixesFromEC2 calls EC2 and returns a list of all addresses on the ENI
func (cache *EC2InstanceMetadataCache) GetIPv6PrefixesFromEC2(eniID string) (addrList []*ec2.Ipv6PrefixSpecification, err error) {
	eniIds := []*string{aws.String(eniID)}
	input := &ec2.DescribeNetworkInterfacesInput{NetworkInterfaceIds: eniIds}

	start := time.Now()
	result, err := cache.ec2SVC.DescribeNetworkInterfacesWithContext(context.Background(), input)
	awsAPILatency.WithLabelValues("DescribeNetworkInterfaces", fmt.Sprint(err != nil), awsReqStatus(err)).Observe(msSince(start))
	if err != nil {
		if aerr, ok := err.(awserr.Error); ok {
			if aerr.Code() == "InvalidNetworkInterfaceID.NotFound" {
				return nil, ErrENINotFound
			}
		}
		awsAPIErrInc("DescribeNetworkInterfaces", err)
		log.Errorf("Failed to get ENI %s information from EC2 control plane %v", eniID, err)
		return nil, errors.Wrap(err, "failed to describe network interface")
	}

	if len(result.NetworkInterfaces) == 0 {
		return nil, ErrNoNetworkInterfaces
	}
	returnedENI := result.NetworkInterfaces[0]

	return returnedENI.Ipv6Prefixes, nil
}

// DescribeAllENIs calls EC2 to refresh the ENIMetadata and tags for all attached ENIs
func (cache *EC2InstanceMetadataCache) DescribeAllENIs() (DescribeAllENIsResult, error) {
	// Fetch all local ENI info from metadata
	allENIs, err := cache.GetAttachedENIs()
	if err != nil {
		return DescribeAllENIsResult{}, errors.Wrap(err, "DescribeAllENIs: failed to get local ENI metadata")
	}

	eniMap := make(map[string]ENIMetadata, len(allENIs))
	var eniIDs []string
	for _, eni := range allENIs {
		eniIDs = append(eniIDs, eni.ENIID)
		eniMap[eni.ENIID] = eni
	}

	var ec2Response *ec2.DescribeNetworkInterfacesOutput
	// Try calling EC2 to describe the interfaces.
	for retryCount := 0; retryCount < maxENIEC2APIRetries && len(eniIDs) > 0; retryCount++ {
		input := &ec2.DescribeNetworkInterfacesInput{NetworkInterfaceIds: aws.StringSlice(eniIDs)}
		start := time.Now()
		ec2Response, err = cache.ec2SVC.DescribeNetworkInterfacesWithContext(context.Background(), input)
		awsAPILatency.WithLabelValues("DescribeNetworkInterfaces", fmt.Sprint(err != nil), awsReqStatus(err)).Observe(msSince(start))
		if err == nil {
			// No error, exit the loop
			break
		}
		awsAPIErrInc("DescribeNetworkInterfaces", err)
		log.Errorf("Failed to call ec2:DescribeNetworkInterfaces for %v: %v", aws.StringValueSlice(input.NetworkInterfaceIds), err)
		if aerr, ok := err.(awserr.Error); ok {
			if aerr.Code() == "InvalidNetworkInterfaceID.NotFound" {
				badENIID := badENIID(aerr.Message())
				log.Debugf("Could not find interface: %s, ID: %s", aerr.Message(), badENIID)
				awsAPIErrInc("IMDSMetaDataOutOfSync", err)
				// Remove this ENI from the map
				delete(eniMap, badENIID)
				// Remove the failing ENI ID from the EC2 API request and try again
				var tmpENIIDs []string
				for _, eniID := range eniIDs {
					if eniID != badENIID {
						tmpENIIDs = append(tmpENIIDs, eniID)
					}
				}
				eniIDs = tmpENIIDs
				continue
			}
		}
		// For other errors sleep a short while before the next retry
		time.Sleep(time.Duration(retryCount*10) * time.Millisecond)
	}

	if err != nil {
		return DescribeAllENIsResult{}, err
	}

	// Collect the verified ENIs
	var verifiedENIs []ENIMetadata
	for _, eniMetadata := range eniMap {
		verifiedENIs = append(verifiedENIs, eniMetadata)
	}

	// Collect ENI response into ENI metadata and tags.
	var trunkENI string
	var multiCardENIIDs []string
	efaENIs := make(map[string]bool, 0)
	tagMap := make(map[string]TagMap, len(ec2Response.NetworkInterfaces))
	for _, ec2res := range ec2Response.NetworkInterfaces {
		log.Infof("Got network cardindex %v for ENI %v", aws.Int64Value(ec2res.Attachment.NetworkCardIndex), aws.StringValue(ec2res.NetworkInterfaceId))
		if ec2res.Attachment != nil && aws.Int64Value(ec2res.Attachment.DeviceIndex) == 0 && !aws.BoolValue(ec2res.Attachment.DeleteOnTermination) {
			log.Warn("Primary ENI will not get deleted when node terminates because 'delete_on_termination' is set to false")
		}
		eniID := aws.StringValue(ec2res.NetworkInterfaceId)
		if aws.Int64Value(ec2res.Attachment.NetworkCardIndex) > 0 {
			multiCardENIIDs = append(multiCardENIIDs, eniID)
		}

		eniMetadata := eniMap[eniID]
		interfaceType := aws.StringValue(ec2res.InterfaceType)

		log.Infof("%s is of type: %s", eniID, interfaceType)

		// This assumes we only have one trunk attached to the node..
		if interfaceType == "trunk" {
			trunkENI = eniID
		}
		if interfaceType == "efa" {
			efaENIs[eniID] = true
		}
		// Check IPv4 addresses
		logOutOfSyncState(eniID, eniMetadata.IPv4Addresses, ec2res.PrivateIpAddresses)
		tagMap[eniMetadata.ENIID] = convertSDKTagsToTags(ec2res.TagSet)
	}
	return DescribeAllENIsResult{
		ENIMetadata:     verifiedENIs,
		TagMap:          tagMap,
		TrunkENI:        trunkENI,
		EFAENIs:         efaENIs,
		MultiCardENIIDs: multiCardENIIDs,
	}, nil
}

// convertTagsToSDKTags converts tags in stringMap format to AWS SDK format
func convertTagsToSDKTags(tagsMap map[string]string) []*ec2.Tag {
	if len(tagsMap) == 0 {
		return nil
	}

	sdkTags := make([]*ec2.Tag, 0, len(tagsMap))
	for _, key := range sets.StringKeySet(tagsMap).List() {
		sdkTags = append(sdkTags, &ec2.Tag{
			Key:   aws.String(key),
			Value: aws.String(tagsMap[key]),
		})
	}
	return sdkTags
}

// convertSDKTagsToTags converts tags in AWS SDKs format to stringMap format
func convertSDKTagsToTags(sdkTags []*ec2.Tag) map[string]string {
	if len(sdkTags) == 0 {
		return nil
	}

	tagsMap := make(map[string]string, len(sdkTags))
	for _, sdkTag := range sdkTags {
		tagsMap[aws.StringValue(sdkTag.Key)] = aws.StringValue(sdkTag.Value)
	}
	return tagsMap
}

// loadAdditionalENITags will load the additional ENI Tags from environment variables.
func loadAdditionalENITags() map[string]string {
	additionalENITagsStr := os.Getenv(additionalEniTagsEnvVar)
	if additionalENITagsStr == "" {
		return nil
	}

	// TODO: ideally we should fail in CNI init phase if the validation fails instead of warn.
	// currently we only warn to be backwards-compatible and keep changes minimal in this version.

	var additionalENITags map[string]string
	// If duplicate keys exist, the value of the key will be the value of latter key.
	err := json.Unmarshal([]byte(additionalENITagsStr), &additionalENITags)
	if err != nil {
		log.Warnf("failed to parse additional ENI Tags from env %v due to %v", additionalEniTagsEnvVar, err)
		return nil
	}
	for key := range additionalENITags {
		if strings.Contains(key, reservedTagKeyPrefix) {
			log.Warnf("ignoring tagKey %v from additional ENI Tags as it contains reserved prefix %v", key, reservedTagKeyPrefix)
			delete(additionalENITags, key)
		}
	}
	return additionalENITags
}

var eniErrorMessageRegex = regexp.MustCompile("'([a-zA-Z0-9-]+)'")

func badENIID(errMsg string) string {
	found := eniErrorMessageRegex.FindStringSubmatch(errMsg)
	if found == nil || len(found) < 2 {
		return ""
	}
	return found[1]
}

// logOutOfSyncState compares the IP and metadata returned by IMDS and the EC2 API DescribeNetworkInterfaces calls
func logOutOfSyncState(eniID string, imdsIPv4s, ec2IPv4s []*ec2.NetworkInterfacePrivateIpAddress) {
	// Comparing the IMDS IPv4 addresses attached to the ENI with the DescribeNetworkInterfaces AWS API call, which
	// technically should be the source of truth and contain the freshest information. Let's just do a quick scan here
	// and output some diagnostic messages if we find stale info in the IMDS result.
	imdsIPv4Set := sets.String{}
	imdsPrimaryIP := ""
	for _, imdsIPv4 := range imdsIPv4s {
		imdsIPv4Set.Insert(aws.StringValue(imdsIPv4.PrivateIpAddress))
		if aws.BoolValue(imdsIPv4.Primary) {
			imdsPrimaryIP = aws.StringValue(imdsIPv4.PrivateIpAddress)
		}
	}
	ec2IPv4Set := sets.String{}
	ec2IPv4PrimaryIP := ""
	for _, privateIPv4 := range ec2IPv4s {
		ec2IPv4Set.Insert(aws.StringValue(privateIPv4.PrivateIpAddress))
		if aws.BoolValue(privateIPv4.Primary) {
			ec2IPv4PrimaryIP = aws.StringValue(privateIPv4.PrivateIpAddress)
		}
	}
	missingIMDS := ec2IPv4Set.Difference(imdsIPv4Set).List()
	missingDNI := imdsIPv4Set.Difference(ec2IPv4Set).List()
	if len(missingIMDS) > 0 {
		strMissing := strings.Join(missingIMDS, ",")
		log.Infof("logOutOfSyncState: DescribeNetworkInterfaces(%s) yielded private IPv4 addresses %s that were not yet found in IMDS.", eniID, strMissing)
	}
	if len(missingDNI) > 0 {
		strMissing := strings.Join(missingDNI, ",")
		log.Infof("logOutOfSyncState: IMDS query yielded stale IPv4 addresses %s that were not found in DescribeNetworkInterfaces(%s).", strMissing, eniID)
	}
	if imdsPrimaryIP != ec2IPv4PrimaryIP {
		log.Infof("logOutOfSyncState: Primary IPs do not mach for %s. IMDS: %s, EC2: %s", eniID, imdsPrimaryIP, ec2IPv4PrimaryIP)
	}
}

// AllocIPAddress allocates an IP address for an ENI
func (cache *EC2InstanceMetadataCache) AllocIPAddress(eniID string) error {
	log.Infof("Trying to allocate an IP address on ENI: %s", eniID)

	input := &ec2.AssignPrivateIpAddressesInput{
		NetworkInterfaceId:             aws.String(eniID),
		SecondaryPrivateIpAddressCount: aws.Int64(1),
	}

	start := time.Now()
	output, err := cache.ec2SVC.AssignPrivateIpAddressesWithContext(context.Background(), input)
	awsAPILatency.WithLabelValues("AssignPrivateIpAddresses", fmt.Sprint(err != nil), awsReqStatus(err)).Observe(msSince(start))
	if err != nil {
		awsAPIErrInc("AssignPrivateIpAddresses", err)
		log.Errorf("Failed to allocate a private IP address  %v", err)
		return errors.Wrap(err, "failed to assign private IP addresses")
	}

	log.Infof("Successfully allocated IP address %s on ENI %s", output.String(), eniID)
	return nil
}

func (cache *EC2InstanceMetadataCache) FetchInstanceTypeLimits() error {
	_, ok := InstanceNetworkingLimits[cache.instanceType]
	if ok {
		return nil
	}

	log.Debugf("Instance type limits are missing from vpc_ip_limits.go hence making an EC2 call to fetch the limits")
	var eniLimits InstanceTypeLimits
	describeInstanceTypesInput := &ec2.DescribeInstanceTypesInput{InstanceTypes: []*string{aws.String(cache.instanceType)}}
	output, err := cache.ec2SVC.DescribeInstanceTypesWithContext(context.Background(), describeInstanceTypesInput)
	if err != nil || len(output.InstanceTypes) != 1 {
		return errors.New(fmt.Sprintf("Failed calling DescribeInstanceTypes for `%s`: %v", cache.instanceType, err))
	}
	info := output.InstanceTypes[0]
	// Ignore any missing values
	instanceType := aws.StringValue(info.InstanceType)
	eniLimit := int(aws.Int64Value(info.NetworkInfo.MaximumNetworkInterfaces))
	ipv4Limit := int(aws.Int64Value(info.NetworkInfo.Ipv4AddressesPerInterface))
	hypervisorType := aws.StringValue(info.Hypervisor)
	//Not checking for empty hypervisorType since have seen certain instances not getting this filled.
	if instanceType != "" && eniLimit > 0 && ipv4Limit > 0 {
		eniLimits = InstanceTypeLimits{
			ENILimit:       eniLimit,
			IPv4Limit:      ipv4Limit,
			HypervisorType: hypervisorType,
		}
		InstanceNetworkingLimits[instanceType] = eniLimits
	} else {
		return errors.New(fmt.Sprintf("%s: %s", UnknownInstanceType, cache.instanceType))
	}
	return nil
}

// GetENIIPv4Limit return IP address limit per ENI based on EC2 instance type
func (cache *EC2InstanceMetadataCache) GetENIIPv4Limit() int {
	eniLimits, _ := InstanceNetworkingLimits[cache.instanceType]
	// Subtract one from the IPv4Limit since we don't use the primary IP on each ENI for pods.
	return eniLimits.IPv4Limit - 1
}

// GetENILimit returns the number of ENIs can be attached to an instance
func (cache *EC2InstanceMetadataCache) GetENILimit() int {
	eniLimits, _ := InstanceNetworkingLimits[cache.instanceType]
	return eniLimits.ENILimit
}

// GetInstanceHypervisorFamily return hypervior of EC2 instance type
func (cache *EC2InstanceMetadataCache) GetInstanceHypervisorFamily() string {
	eniLimits, _ := InstanceNetworkingLimits[cache.instanceType]
	log.Debugf("Instance hypervisor family %s", eniLimits.HypervisorType)
	return eniLimits.HypervisorType
}

// GetInstanceType return EC2 instance type
func (cache *EC2InstanceMetadataCache) GetInstanceType() string {
	return cache.instanceType
}

// AllocIPAddresses allocates numIPs of IP address on an ENI
func (cache *EC2InstanceMetadataCache) AllocIPAddresses(eniID string, numIPs int) error {
	var needIPs = numIPs

	ipLimit := cache.GetENIIPv4Limit()

	if ipLimit < needIPs {
		needIPs = ipLimit
	}

	// If we don't need any more IPs, exit
	if needIPs < 1 {
		return nil
	}

	log.Infof("Trying to allocate %d IP addresses on ENI %s", needIPs, eniID)
	log.Debugf("PD enabled - %t", cache.enablePrefixDelegation)
	input := &ec2.AssignPrivateIpAddressesInput{}

	if cache.enablePrefixDelegation {
		needPrefixes := needIPs
		input = &ec2.AssignPrivateIpAddressesInput{
			NetworkInterfaceId: aws.String(eniID),
			Ipv4PrefixCount:    aws.Int64(int64(needPrefixes)),
		}

	} else {
		input = &ec2.AssignPrivateIpAddressesInput{
			NetworkInterfaceId:             aws.String(eniID),
			SecondaryPrivateIpAddressCount: aws.Int64(int64(needIPs)),
		}
	}

	start := time.Now()
	output, err := cache.ec2SVC.AssignPrivateIpAddressesWithContext(context.Background(), input)
	awsAPILatency.WithLabelValues("AssignPrivateIpAddresses", fmt.Sprint(err != nil), awsReqStatus(err)).Observe(msSince(start))
	if err != nil {
		if containsPrivateIPAddressLimitExceededError(err) {
			log.Debug("AssignPrivateIpAddresses returned PrivateIpAddressLimitExceeded. This can happen if the data store is out of sync." +
				"Returning without an error here since we will verify the actual state by calling EC2 to see what addresses have already assigned to this ENI.")
			return nil
		}
		log.Errorf("Failed to allocate a private IP/Prefix addresses on ENI %v: %v", eniID, err)
		awsAPIErrInc("AssignPrivateIpAddresses", err)
		return err
	}
	if output != nil {
		if cache.enablePrefixDelegation {
			log.Infof("Allocated %d private IP prefixes", len(output.AssignedIpv4Prefixes))
		} else {
			log.Infof("Allocated %d private IP addresses", len(output.AssignedPrivateIpAddresses))
		}
	}
	return nil
}

func (cache *EC2InstanceMetadataCache) AllocIPv6Prefixes(eniID string) ([]*string, error) {
	//We only need to allocate one IPv6 prefix per ENI.
	input := &ec2.AssignIpv6AddressesInput{
		NetworkInterfaceId: aws.String(eniID),
		Ipv6PrefixCount:    aws.Int64(1),
	}
	start := time.Now()
	output, err := cache.ec2SVC.AssignIpv6AddressesWithContext(context.Background(), input)
	awsAPILatency.WithLabelValues("AssignIpv6AddressesWithContext", fmt.Sprint(err != nil), awsReqStatus(err)).Observe(msSince(start))
	if err != nil {
		log.Errorf("Failed to allocate IPv6 Prefixes on ENI %v: %v", eniID, err)
		awsAPIErrInc("AssignPrivateIpv6Addresses", err)
		return nil, errors.Wrap(err, "allocate IPv6 prefix: failed to allocate an IPv6 prefix address")
	}
	if output != nil {
		log.Debugf("Allocated %d private IPv6 prefix(es)", len(output.AssignedIpv6Prefixes))
	}
	return output.AssignedIpv6Prefixes, nil
}

// WaitForENIAndIPsAttached waits until the ENI has been attached and the secondary IPs have been added
func (cache *EC2InstanceMetadataCache) WaitForENIAndIPsAttached(eni string, wantedCidrs int) (eniMetadata ENIMetadata, err error) {
	return cache.waitForENIAndIPsAttached(eni, wantedCidrs, maxENIBackoffDelay)
}

func (cache *EC2InstanceMetadataCache) waitForENIAndIPsAttached(eni string, wantedCidrs int, maxBackoffDelay time.Duration) (eniMetadata ENIMetadata, err error) {
	start := time.Now()
	attempt := 0
	// Wait until the ENI shows up in the instance metadata service and has at least some secondary IPs
	err = retry.NWithBackoff(retry.NewSimpleBackoff(time.Millisecond*100, maxBackoffDelay, 0.15, 2.0), maxENIEC2APIRetries, func() error {
		attempt++
		enis, err := cache.GetAttachedENIs()
		if err != nil {
			log.Warnf("Failed to increase pool, error trying to discover attached ENIs on attempt %d/%d: %v ", attempt, maxENIEC2APIRetries, err)
			return ErrNoNetworkInterfaces
		}
		// Verify that the ENI we are waiting for is in the returned list
		for _, returnedENI := range enis {
			if eni == returnedENI.ENIID {
				// Check how many Secondary IPs or Prefixes have been attached
				var eniIPCount int
				log.Debugf("ENI ID: %v IP Addr: %s, IPv4Prefixes:- %v, IPv6Prefixes:- %v", returnedENI.ENIID,
					returnedENI.IPv4Addresses, returnedENI.IPv4Prefixes, returnedENI.IPv6Prefixes)
				if cache.enablePrefixDelegation {
					eniIPCount = len(returnedENI.IPv4Prefixes)
					if cache.v6Enabled {
						eniIPCount = len(returnedENI.IPv6Prefixes)
					}
				} else {
					//Ignore primary IP of the ENI
					//wantedCidrs will be at most 1 less then the IP limit for the ENI because of the primary IP in secondary pod
					eniIPCount = len(returnedENI.IPv4Addresses) - 1
				}

				if eniIPCount < 1 {
					log.Debugf("No secondary IPv4 addresses/prefixes available yet on ENI %s", returnedENI.ENIID)
					return ErrNoSecondaryIPsFound
				}

				// At least some are attached
				eniMetadata = returnedENI

				if eniIPCount >= wantedCidrs {
					return nil
				}
				return ErrAllSecondaryIPsNotFound
			}
		}
		log.Debugf("Not able to find the right ENI yet (attempt %d/%d)", attempt, maxENIEC2APIRetries)
		return ErrENINotFound
	})
	awsAPILatency.WithLabelValues("waitForENIAndIPsAttached", fmt.Sprint(err != nil), awsReqStatus(err)).Observe(msSince(start))
	if err != nil {
		// If we have at least 1 Secondary IP, by now return what we have without an error
		if err == ErrAllSecondaryIPsNotFound {
			if !cache.enablePrefixDelegation && len(eniMetadata.IPv4Addresses) > 1 {
				// We have some Secondary IPs, return the ones we have
				log.Warnf("This ENI only has %d IP addresses, we wanted %d", len(eniMetadata.IPv4Addresses), wantedCidrs)
				return eniMetadata, nil
			} else if cache.enablePrefixDelegation && len(eniMetadata.IPv4Prefixes) > 1 {
				// We have some prefixes, return the ones we have
				log.Warnf("This ENI only has %d Prefixes, we wanted %d", len(eniMetadata.IPv4Prefixes), wantedCidrs)
				return eniMetadata, nil
			}
		}
		awsAPIErrInc("waitENIAttachedFailedToAssignIPs", err)
		return ENIMetadata{}, errors.New("waitForENIAndIPsAttached: giving up trying to retrieve ENIs from metadata service")
	}
	return eniMetadata, nil
}

// DeallocIPAddresses frees IP address on an ENI
func (cache *EC2InstanceMetadataCache) DeallocIPAddresses(eniID string, ips []string) error {
	if len(ips) == 0 {
		return nil
	}
	log.Infof("Trying to unassign the following IPs %v from ENI %s", ips, eniID)
	ipsInput := aws.StringSlice(ips)

	input := &ec2.UnassignPrivateIpAddressesInput{
		NetworkInterfaceId: aws.String(eniID),
		PrivateIpAddresses: ipsInput,
	}

	start := time.Now()
	_, err := cache.ec2SVC.UnassignPrivateIpAddressesWithContext(context.Background(), input)
	awsAPILatency.WithLabelValues("UnassignPrivateIpAddresses", fmt.Sprint(err != nil), awsReqStatus(err)).Observe(msSince(start))
	if err != nil {
		awsAPIErrInc("UnassignPrivateIpAddresses", err)
		log.Errorf("Failed to deallocate a private IP address %v", err)
		return errors.Wrap(err, fmt.Sprintf("deallocate IP addresses: failed to deallocate private IP addresses: %s", ips))
	}
	log.Debugf("Successfully freed IPs %v from ENI %s", ips, eniID)
	return nil
}

// DeallocPrefixAddresses frees Prefixes on an ENI
func (cache *EC2InstanceMetadataCache) DeallocPrefixAddresses(eniID string, prefixes []string) error {
	if len(prefixes) == 0 {
		return nil
	}
	log.Infof("Trying to unassign the following Prefixes %v from ENI %s", prefixes, eniID)
	prefixesInput := aws.StringSlice(prefixes)

	input := &ec2.UnassignPrivateIpAddressesInput{
		NetworkInterfaceId: aws.String(eniID),
		Ipv4Prefixes:       prefixesInput,
	}

	start := time.Now()
	_, err := cache.ec2SVC.UnassignPrivateIpAddressesWithContext(context.Background(), input)
	awsAPILatency.WithLabelValues("UnassignPrivateIpAddresses", fmt.Sprint(err != nil), awsReqStatus(err)).Observe(msSince(start))
	if err != nil {
		awsAPIErrInc("UnassignPrivateIpAddresses", err)
		log.Errorf("Failed to deallocate a Prefixes address %v", err)
		return errors.Wrap(err, fmt.Sprintf("deallocate prefix: failed to deallocate Prefix addresses: %v", prefixes))
	}
	log.Debugf("Successfully freed Prefixes %v from ENI %s", prefixes, eniID)
	return nil
}

func (cache *EC2InstanceMetadataCache) cleanUpLeakedENIs() {
	cache.cleanUpLeakedENIsInternal(time.Duration(rand.Intn(eniCleanupStartupDelayMax)) * time.Second)
}

func (cache *EC2InstanceMetadataCache) cleanUpLeakedENIsInternal(startupDelay time.Duration) {
	rand.Seed(time.Now().UnixNano())
	log.Infof("Will attempt to clean up AWS CNI leaked ENIs after waiting %s.", startupDelay)
	time.Sleep(startupDelay)

	log.Debug("Checking for leaked AWS CNI ENIs.")
	networkInterfaces, err := cache.getLeakedENIs()
	if err != nil {
		log.Warnf("Unable to get leaked ENIs: %v", err)
	} else {
		// Clean up all the leaked ones we found
		for _, networkInterface := range networkInterfaces {
			eniID := aws.StringValue(networkInterface.NetworkInterfaceId)
			err = cache.deleteENI(eniID, maxENIBackoffDelay)
			if err != nil {
				awsUtilsErrInc("cleanUpLeakedENIDeleteErr", err)
				log.Warnf("Failed to clean up leaked ENI %s: %v", eniID, err)
			} else {
				log.Debugf("Cleaned up leaked CNI ENI %s", eniID)
			}
		}
	}
}

func (cache *EC2InstanceMetadataCache) tagENIcreateTS(eniID string, maxBackoffDelay time.Duration) {
	// Tag the ENI with "node.k8s.amazonaws.com/createdAt=currentTime"
	tags := []*ec2.Tag{
		{
			Key:   aws.String(eniCreatedAtTagKey),
			Value: aws.String(time.Now().Format(time.RFC3339)),
		},
	}

	log.Debugf("Tag untagged ENI %s: key=%s, value=%s", eniID, aws.StringValue(tags[0].Key), aws.StringValue(tags[0].Value))

	input := &ec2.CreateTagsInput{
		Resources: []*string{
			aws.String(eniID),
		},
		Tags: tags,
	}

	_ = retry.NWithBackoff(retry.NewSimpleBackoff(500*time.Millisecond, maxBackoffDelay, 0.3, 2), 5, func() error {
		start := time.Now()
		_, err := cache.ec2SVC.CreateTagsWithContext(context.Background(), input)
		awsAPILatency.WithLabelValues("CreateTags", fmt.Sprint(err != nil), awsReqStatus(err)).Observe(msSince(start))
		if err != nil {
			awsAPIErrInc("CreateTags", err)
			log.Warnf("Failed to add tag to ENI %s: %v", eniID, err)
			return err
		}
		log.Debugf("Successfully tagged ENI: %s", eniID)
		return nil
	})
}

// getLeakedENIs calls DescribeNetworkInterfaces to get all available ENIs that were allocated by
// the AWS CNI plugin, but were not deleted.
func (cache *EC2InstanceMetadataCache) getLeakedENIs() ([]*ec2.NetworkInterface, error) {
	leakedENIFilters := []*ec2.Filter{
		{
			Name: aws.String("tag-key"),
			Values: []*string{
				aws.String(eniNodeTagKey),
			},
		},
		{
			Name: aws.String("status"),
			Values: []*string{
				aws.String(ec2.NetworkInterfaceStatusAvailable),
			},
		},
	}
	if cache.clusterName != "" {
		leakedENIFilters = append(leakedENIFilters, &ec2.Filter{
			Name: aws.String(fmt.Sprintf("tag:%s", eniClusterTagKey)),
			Values: []*string{
				aws.String(cache.clusterName),
			},
		})
	}

	input := &ec2.DescribeNetworkInterfacesInput{
		Filters:    leakedENIFilters,
		MaxResults: aws.Int64(describeENIPageSize),
	}

	var networkInterfaces []*ec2.NetworkInterface
	filterFn := func(networkInterface *ec2.NetworkInterface) error {
		// Verify the description starts with "aws-K8S-"
		if !strings.HasPrefix(aws.StringValue(networkInterface.Description), eniDescriptionPrefix) {
			return nil
		}
		// Check that it's not a newly created ENI
		tags := convertSDKTagsToTags(networkInterface.TagSet)

		if value, ok := tags[eniCreatedAtTagKey]; ok {
			parsedTime, err := time.Parse(time.RFC3339, value)
			if err != nil {
				log.Warnf("ParsedTime format %s is wrong so retagging with current TS", parsedTime)
				cache.tagENIcreateTS(aws.StringValue(networkInterface.NetworkInterfaceId), maxENIBackoffDelay)
			}
			if time.Since(parsedTime) < eniDeleteCooldownTime {
				log.Infof("Found an ENI created less than 5 minutes ago, so not cleaning it up")
				return nil
			}
			log.Debugf("%v", value)
		} else {
			/* Set a time if we didn't find one. This is to prevent accidentally deleting ENIs that are in the
			 * process of being attached by CNI versions v1.5.x or earlier.
			 */
			cache.tagENIcreateTS(aws.StringValue(networkInterface.NetworkInterfaceId), maxENIBackoffDelay)
			return nil
		}
		networkInterfaces = append(networkInterfaces, networkInterface)
		return nil
	}

	err := cache.getENIsFromPaginatedDescribeNetworkInterfaces(input, filterFn)

	if err != nil {
		return nil, errors.Wrap(err, "awsutils: unable to obtain filtered list of network interfaces")
	}

	if len(networkInterfaces) < 1 {
		log.Debug("No AWS CNI leaked ENIs found.")
		return nil, nil
	}

	log.Debugf("Found %d leaked ENIs with the AWS CNI tag.", len(networkInterfaces))
	return networkInterfaces, nil
}

// GetVPCIPv4CIDRs returns VPC CIDRs
func (cache *EC2InstanceMetadataCache) GetVPCIPv4CIDRs() ([]string, error) {
	ctx := context.TODO()

	ipnets, err := cache.imds.GetVPCIPv4CIDRBlocks(ctx, cache.primaryENImac)
	if err != nil {
		return nil, err
	}

	// TODO: keep as net.IPNet and remove this round-trip to/from string
	asStrs := make([]string, len(ipnets))
	for i, ipnet := range ipnets {
		asStrs[i] = ipnet.String()
	}

	return asStrs, nil
}

// GetLocalIPv4 returns the primary IP address on the primary interface
func (cache *EC2InstanceMetadataCache) GetLocalIPv4() net.IP {
	return cache.localIPv4
}

// GetVPCIPv6CIDRs returns VPC CIDRs
func (cache *EC2InstanceMetadataCache) GetVPCIPv6CIDRs() ([]string, error) {
	ctx := context.TODO()

	ipnets, err := cache.imds.GetVPCIPv6CIDRBlocks(ctx, cache.primaryENImac)
	if err != nil {
		return nil, err
	}

	asStrs := make([]string, len(ipnets))
	for i, ipnet := range ipnets {
		asStrs[i] = ipnet.String()
	}

	return asStrs, nil
}

// GetPrimaryENI returns the primary ENI
func (cache *EC2InstanceMetadataCache) GetPrimaryENI() string {
	return cache.primaryENI
}

// GetPrimaryENImac returns the mac address of primary eni
func (cache *EC2InstanceMetadataCache) GetPrimaryENImac() string {
	return cache.primaryENImac
}

//SetUnmanagedENIs Set unmanaged ENI set
func (cache *EC2InstanceMetadataCache) SetUnmanagedENIs(eniIDs []string) {
	cache.unmanagedENIs.Set(eniIDs)
}

// GetInstanceID returns the instance ID
func (cache *EC2InstanceMetadataCache) GetInstanceID() string {
	return cache.instanceID
}

//IsUnmanagedENI returns if the eni is unmanaged
func (cache *EC2InstanceMetadataCache) IsUnmanagedENI(eniID string) bool {
	if len(eniID) != 0 {
		return cache.unmanagedENIs.Has(eniID)
	}
	return false
}

func (cache *EC2InstanceMetadataCache) getENIsFromPaginatedDescribeNetworkInterfaces(
	input *ec2.DescribeNetworkInterfacesInput, filterFn func(networkInterface *ec2.NetworkInterface) error) error {
	pageNum := 0
	var innerErr error
	pageFn := func(output *ec2.DescribeNetworkInterfacesOutput, lastPage bool) (nextPage bool) {
		pageNum++
		log.Debugf("EC2 DescribeNetworkInterfaces succeeded with %d results on page %d",
			len(output.NetworkInterfaces), pageNum)
		for _, eni := range output.NetworkInterfaces {
			if err := filterFn(eni); err != nil {
				innerErr = err
				return false
			}
		}
		return true
	}

	if err := cache.ec2SVC.DescribeNetworkInterfacesPagesWithContext(context.TODO(), input, pageFn); err != nil {
		return err
	}
	return innerErr
}

//SetCNIUnmanagedENIs Set unmanaged ENI set
func (cache *EC2InstanceMetadataCache) SetCNIUnmanagedENIs(eniID []string) error {
	if len(eniID) != 0 {
		cache.cniunmanagedENIs.Set(eniID)
	}
	return nil
}

//IsCNIUnmanagedENI returns if the eni is unmanaged
func (cache *EC2InstanceMetadataCache) IsCNIUnmanagedENI(eniID string) bool {
	if len(eniID) != 0 {
		return cache.cniunmanagedENIs.Has(eniID)
	}
	return false
}

//IsPrimaryENI returns if the eni is unmanaged
func (cache *EC2InstanceMetadataCache) IsPrimaryENI(eniID string) bool {
	if len(eniID) != 0 && eniID == cache.GetPrimaryENI() {
		return true
	}
	return false
}<|MERGE_RESOLUTION|>--- conflicted
+++ resolved
@@ -371,11 +371,7 @@
 }
 
 // New creates an EC2InstanceMetadataCache
-<<<<<<< HEAD
-func New(useCustomNetworking, v4Enabled, v6Enabled bool) (*EC2InstanceMetadataCache, error) {
-=======
-func New(useCustomNetworking, disableENIProvisioning bool) (*EC2InstanceMetadataCache, error) {
->>>>>>> d3bf0745
+func New(useCustomNetworking, disableENIProvisioning, v4Enabled, v6Enabled bool) (*EC2InstanceMetadataCache, error) {
 	//ctx is passed to initWithEC2Metadata func to cancel spawned go-routines when tests are run
 	ctx := context.Background()
 
