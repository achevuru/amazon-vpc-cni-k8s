--- conflicted
+++ resolved
@@ -469,14 +469,13 @@
 	}, 30*time.Second)
 
 	eniConfigName, err := eniconfig.GetNodeSpecificENIConfigName(ctx, c.cachedK8SClient)
-	if !c.enableIPv6 && err == nil && c.useCustomNetworking && eniConfigName != "default" {
+	if c.useCustomNetworking && eniConfigName != "default" {
 		// Signal to VPC Resource Controller that the node is using custom networking
 		err := c.SetNodeLabel(ctx, vpcENIConfigLabel, eniConfigName)
 		if err != nil {
 			log.Errorf("Failed to set eniConfig node label", err)
 			podENIErrInc("nodeInit")
 			return err
-<<<<<<< HEAD
 		}
 	} else {
 		// Remove the custom networking label
@@ -486,17 +485,6 @@
 			podENIErrInc("nodeInit")
 			return err
 		}
-=======
-		}
-	} else {
-		// Remove the custom networking label
-		err := c.SetNodeLabel(ctx, vpcENIConfigLabel, "")
-		if err != nil {
-			log.Errorf("Failed to delete eniConfig node label", err)
-			podENIErrInc("nodeInit")
-			return err
-		}
->>>>>>> fabc79e6... UT and Bug Fixes
 	}
 
 	if metadataResult.TrunkENI != "" {
@@ -511,7 +499,6 @@
 	} else {
 		// Check if we want to ask for one
 		c.askForTrunkENIIfNeeded(ctx)
-<<<<<<< HEAD
 	}
 
 	// For a new node, attach Cidrs (secondary ips/prefixes)
@@ -522,21 +509,6 @@
 		return err
 	}
 
-<<<<<<< HEAD
-=======
-	}
-
-	// For a new node, attach Cidrs (secondary ips/prefixes)
-	increasedPool, err := c.tryAssignCidrs()
-	if err == nil && increasedPool {
-		c.updateLastNodeIPPoolAction()
-	} else if err != nil {
-		return err
-	}
-
->>>>>>> fabc79e6... UT and Bug Fixes
-=======
->>>>>>> fabc79e6
 	return nil
 }
 
@@ -2056,10 +2028,6 @@
 			return err
 		}
 		c.maxENI = nodeMaxENI
-<<<<<<< HEAD
-=======
-
->>>>>>> fabc79e6
 		c.maxIPsPerENI, c.maxPrefixesPerENI, err = c.GetIPv4Limit()
 		if err != nil {
 			return err
